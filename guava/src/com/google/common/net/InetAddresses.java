--- conflicted
+++ resolved
@@ -160,15 +160,11 @@
     return ipStringToBytes(ipString) != null;
   }
 
-<<<<<<< HEAD
+  /** Returns {@code null} if unable to parse into a {@code byte[]}. */
   private static byte @Nullable [] ipStringToBytes(String ipStringParam) {
     // Declare a "true" local variable so that the Checker Framework will infer nullness.
     String ipString = ipStringParam;
 
-=======
-  /** Returns {@code null} if unable to parse into a {@code byte[]}. */
-  private static byte[] ipStringToBytes(String ipString) {
->>>>>>> e71bcee7
     // Make a first pass to categorize the characters in this string.
     boolean hasColon = false;
     boolean hasDot = false;
