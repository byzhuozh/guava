--- conflicted
+++ resolved
@@ -47,11 +47,8 @@
 import java.util.concurrent.atomic.AtomicInteger;
 import java.util.concurrent.atomic.AtomicReferenceArray;
 import java.util.concurrent.locks.ReentrantLock;
-<<<<<<< HEAD
 import org.checkerframework.checker.nullness.qual.NonNull;
 import org.checkerframework.checker.nullness.qual.Nullable;
-=======
->>>>>>> e71bcee7
 
 /**
  * The concurrent hash map implementation built by {@link MapMaker}.
@@ -1209,11 +1206,7 @@
     int threshold;
 
     /** The per-segment table. */
-<<<<<<< HEAD
-    @Nullable volatile AtomicReferenceArray<E> table;
-=======
-    volatile AtomicReferenceArray<E> table;
->>>>>>> e71bcee7
+    volatile @Nullable AtomicReferenceArray<E> table;
 
     /** The maximum size of this map. MapMaker.UNSET_INT if there is no maximum. */
     final int maxSegmentSize;
@@ -2497,11 +2490,7 @@
     }
   }
 
-<<<<<<< HEAD
-  @Nullable transient Set<K> keySet;
-=======
-  transient Set<K> keySet;
->>>>>>> e71bcee7
+  transient @Nullable Set<K> keySet;
 
   @Override
   public Set<K> keySet() {
@@ -2509,11 +2498,7 @@
     return (ks != null) ? ks : (keySet = new KeySet());
   }
 
-<<<<<<< HEAD
-  @Nullable transient Collection<V> values;
-=======
-  transient Collection<V> values;
->>>>>>> e71bcee7
+  transient @Nullable Collection<V> values;
 
   @Override
   public Collection<V> values() {
@@ -2521,11 +2506,7 @@
     return (vs != null) ? vs : (values = new Values());
   }
 
-<<<<<<< HEAD
-  @Nullable transient Set<Entry<K, V>> entrySet;
-=======
-  transient Set<Entry<K, V>> entrySet;
->>>>>>> e71bcee7
+  transient @Nullable Set<Entry<K, V>> entrySet;
 
   @Override
   public Set<Entry<K, V>> entrySet() {
@@ -2539,19 +2520,11 @@
 
     int nextSegmentIndex;
     int nextTableIndex;
-<<<<<<< HEAD
     @Nullable Segment<K, V, E, S> currentSegment;
     @Nullable AtomicReferenceArray<E> currentTable;
     @Nullable E nextEntry;
     @Nullable WriteThroughEntry nextExternal;
     @Nullable WriteThroughEntry lastReturned;
-=======
-    Segment<K, V, E, S> currentSegment;
-    AtomicReferenceArray<E> currentTable;
-    E nextEntry;
-    WriteThroughEntry nextExternal;
-    WriteThroughEntry lastReturned;
->>>>>>> e71bcee7
 
     HashIterator() {
       nextSegmentIndex = segments.length - 1;
