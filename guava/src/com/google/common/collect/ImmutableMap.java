--- conflicted
+++ resolved
@@ -25,7 +25,6 @@
 import com.google.common.annotations.GwtCompatible;
 import com.google.common.annotations.VisibleForTesting;
 import com.google.errorprone.annotations.CanIgnoreReturnValue;
-import com.google.errorprone.annotations.DoNotMock;
 import com.google.errorprone.annotations.concurrent.LazyInit;
 import com.google.j2objc.annotations.RetainedWith;
 import com.google.j2objc.annotations.WeakOuter;
@@ -47,11 +46,8 @@
 import java.util.function.Function;
 import java.util.stream.Collector;
 import java.util.stream.Collectors;
-<<<<<<< HEAD
 import org.checkerframework.checker.nullness.qual.NonNull;
 import org.checkerframework.checker.nullness.qual.Nullable;
-=======
->>>>>>> e71bcee7
 
 /**
  * A {@link Map} whose contents will never change, with many other important properties detailed at
@@ -64,7 +60,6 @@
  * @author Kevin Bourrillion
  * @since 2.0
  */
-@DoNotMock("Use ImmutableMap.of or another implementation")
 @GwtCompatible(serializable = true, emulated = true)
 @SuppressWarnings("serial") // we're overriding default serialization
 public abstract class ImmutableMap<K extends @NonNull Object, V extends @NonNull Object>
@@ -257,14 +252,8 @@
    *
    * @since 2.0
    */
-<<<<<<< HEAD
   public static class Builder<K extends @NonNull Object, V extends @NonNull Object> {
     @Nullable Comparator<? super V> valueComparator;
-=======
-  @DoNotMock
-  public static class Builder<K, V> {
-    Comparator<? super V> valueComparator;
->>>>>>> e71bcee7
     Entry<K, V>[] entries;
     int size;
     boolean entriesUsed;
@@ -730,7 +719,7 @@
     return (result != null) ? result : defaultValue;
   }
 
-  @LazyInit @Nullable @RetainedWith private transient ImmutableSet<Entry<K, V>> entrySet;
+  @LazyInit @RetainedWith private transient @Nullable ImmutableSet<Entry<K, V>> entrySet;
 
   /**
    * Returns an immutable set of the mappings in this map. The iteration order is specified by the
@@ -744,7 +733,7 @@
 
   abstract ImmutableSet<Entry<K, V>> createEntrySet();
 
-  @LazyInit @Nullable @RetainedWith private transient ImmutableSet<K> keySet;
+  @LazyInit @RetainedWith private transient @Nullable ImmutableSet<K> keySet;
 
   /**
    * Returns an immutable set of the keys in this map, in the same order that they appear in {@link
@@ -782,7 +771,7 @@
     return CollectSpliterators.map(entrySet().spliterator(), Entry::getKey);
   }
 
-  @LazyInit @Nullable @RetainedWith private transient ImmutableCollection<V> values;
+  @LazyInit @RetainedWith private transient @Nullable ImmutableCollection<V> values;
 
   /**
    * Returns an immutable collection of the values in this map, in the same order that they appear
@@ -802,7 +791,7 @@
   abstract ImmutableCollection<V> createValues();
 
   // cached so that this.multimapView().inverse() only computes inverse once
-  @LazyInit @Nullable private transient ImmutableSetMultimap<K, V> multimapView;
+  @LazyInit private transient @Nullable ImmutableSetMultimap<K, V> multimapView;
 
   /**
    * Returns a multimap view of the map.
