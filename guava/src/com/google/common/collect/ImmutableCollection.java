--- conflicted
+++ resolved
@@ -20,7 +20,6 @@
 
 import com.google.common.annotations.GwtCompatible;
 import com.google.errorprone.annotations.CanIgnoreReturnValue;
-import com.google.errorprone.annotations.DoNotMock;
 import java.io.Serializable;
 import java.util.AbstractCollection;
 import java.util.Collection;
@@ -159,7 +158,6 @@
  *
  * @since 2.0
  */
-@DoNotMock("Use ImmutableList.of or another implementation")
 @GwtCompatible(emulated = true)
 @SuppressWarnings("serial") // we're overriding default serialization
 // TODO(kevinb): I think we should push everything down to "BaseImmutableCollection" or something,
@@ -375,12 +373,7 @@
    *
    * @since 10.0
    */
-<<<<<<< HEAD
   public abstract static class Builder<E extends @NonNull Object> {
-=======
-  @DoNotMock
-  public abstract static class Builder<E> {
->>>>>>> e71bcee7
     static final int DEFAULT_INITIAL_CAPACITY = 4;
 
     static int expandedCapacity(int oldCapacity, int minCapacity) {
